/*
 * synergy -- mouse and keyboard sharing utility
 * Copyright (C) 2012-2016 Symless Ltd.
 * Copyright (C) 2008 Volker Lanz (vl@fidra.de)
 * 
 * This package is free software; you can redistribute it and/or
 * modify it under the terms of the GNU General Public License
 * found in the file LICENSE that should have accompanied this file.
 * 
 * This package is distributed in the hope that it will be useful,
 * but WITHOUT ANY WARRANTY; without even the implied warranty of
 * MERCHANTABILITY or FITNESS FOR A PARTICULAR PURPOSE.  See the
 * GNU General Public License for more details.
 *
 * You should have received a copy of the GNU General Public License
 * along with this program.  If not, see <http://www.gnu.org/licenses/>.
 */

#if !defined(APPCONFIG_H)

#define APPCONFIG_H

#include <QObject>
#include <QString>
#include "ElevateMode.h"

// this should be incremented each time a new page is added. this is
// saved to settings when the user finishes running the wizard. if
// the saved wizard version is lower than this number, the wizard
// will be displayed. each version incrememnt should be described
// here...
//
//   1: first version
//   2: added language page
//   3: added premium page and removed
//   4: ssl plugin 'ns' v1.0
//   5: ssl plugin 'ns' v1.1
//   6: ssl plugin 'ns' v1.2
//   7: serial key activation
//   8: Visual Studio 2015 support
//
const int kWizardVersion = 8;

class QSettings;
class SettingsDialog;

enum ProcessMode {
	Service,
	Desktop
};

class AppConfig: public QObject
{
	Q_OBJECT

	friend class SettingsDialog;
	friend class MainWindow;
	friend class SetupWizard;

	public:
		AppConfig(QSettings* settings);
		~AppConfig();

	public:
<<<<<<< HEAD
		const QString& screenName() const { return m_ScreenName; }
		int port() const { return m_Port; }
		const QString& networkInterface() const { return m_Interface; }
		int logLevel() const { return m_LogLevel; }
		bool logToFile() const { return m_LogToFile; }
		const QString& logFilename() const { return m_LogFilename; }
=======
		const QString& screenName() const;
		int port() const;
		const QString& interface() const;
		int logLevel() const;
		bool logToFile() const;
		const QString& logFilename() const;
>>>>>>> a6ff9079
		const QString logFilenameCmd() const;
		QString logLevelText() const;
		ProcessMode processMode() const;
		bool wizardShouldRun() const;
		const QString& language() const;
		bool startedBefore() const;
		bool autoConfig() const;
		void setAutoConfig(bool autoConfig);
		bool autoConfigPrompted();
		void setAutoConfigPrompted(bool prompted);
		void setEdition(int e);
		int edition() const;
		bool setActivateEmail(QString e);
		QString activateEmail();
		bool setSerialKey(QString serial, QString& error);
		void clearSerialKey();
		QString serialKey();
		int lastExpiringWarningTime() const;
		void setLastExpiringWarningTime(int t);

		QString synergysName() const;
		QString synergycName() const;
		QString synergyProgramDir() const;
		QString synergyLogDir() const;

		bool detectPath(const QString& name, QString& path);
		void persistLogDir();
		ElevateMode elevateMode();

		void setCryptoEnabled(bool e);
		bool getCryptoEnabled() const;

		void setAutoHide(bool b);
		bool getAutoHide();

		bool activationHasRun() const;
		AppConfig& activationHasRun(bool value);

		void saveSettings();

	protected:
<<<<<<< HEAD
		QSettings& settings() { return *m_pSettings; }
		void setScreenName(const QString& s) { m_ScreenName = s; }
		void setPort(int i) { m_Port = i; }
		void setNetworkInterface(const QString& s) { m_Interface = s; }
		void setLogLevel(int i) { m_LogLevel = i; }
		void setLogToFile(bool b) { m_LogToFile = b; }
		void setLogFilename(const QString& s) { m_LogFilename = s; }
		void setWizardHasRun() { m_WizardLastRun = kWizardVersion; }
		void setLanguage(const QString language) { m_Language = language; }
		void setStartedBefore(bool b) { m_StartedBefore = b; }
		void setElevateMode(ElevateMode em) { m_ElevateMode = em; }

=======
		QSettings& settings();
		void setScreenName(const QString& s);
		void setPort(int i);
		void setInterface(const QString& s);
		void setLogLevel(int i);
		void setLogToFile(bool b);
		void setLogFilename(const QString& s);
		void setWizardHasRun();
		void setLanguage(const QString language);
		void setStartedBefore(bool b);
		void setElevateMode(ElevateMode em);
>>>>>>> a6ff9079
		void loadSettings();

	private:
		QSettings* m_pSettings;
		QString m_ScreenName;
		int m_Port;
		QString m_Interface;
		int m_LogLevel;
		bool m_LogToFile;
		QString m_LogFilename;
		int m_WizardLastRun;
		ProcessMode m_ProcessMode;
		QString m_Language;
		bool m_StartedBefore;
		bool m_AutoConfig;
		ElevateMode m_ElevateMode;
		bool m_AutoConfigPrompted;
		int m_Edition;
		QString m_ActivateEmail;
		bool m_CryptoEnabled;
		bool m_AutoHide;
		QString m_Serialkey;
		int m_LastExpiringWarningTime;
		bool m_ActivationHasRun;

		static const char m_SynergysName[];
		static const char m_SynergycName[];
		static const char m_SynergyLogDir[];

	signals:
		void editionSet(int);
		void sslToggled(bool enabled);
};

#endif<|MERGE_RESOLUTION|>--- conflicted
+++ resolved
@@ -62,21 +62,12 @@
 		~AppConfig();
 
 	public:
-<<<<<<< HEAD
-		const QString& screenName() const { return m_ScreenName; }
-		int port() const { return m_Port; }
-		const QString& networkInterface() const { return m_Interface; }
-		int logLevel() const { return m_LogLevel; }
-		bool logToFile() const { return m_LogToFile; }
-		const QString& logFilename() const { return m_LogFilename; }
-=======
 		const QString& screenName() const;
 		int port() const;
-		const QString& interface() const;
+		const QString& networkInterface() const;
 		int logLevel() const;
 		bool logToFile() const;
 		const QString& logFilename() const;
->>>>>>> a6ff9079
 		const QString logFilenameCmd() const;
 		QString logLevelText() const;
 		ProcessMode processMode() const;
@@ -118,24 +109,10 @@
 		void saveSettings();
 
 	protected:
-<<<<<<< HEAD
-		QSettings& settings() { return *m_pSettings; }
-		void setScreenName(const QString& s) { m_ScreenName = s; }
-		void setPort(int i) { m_Port = i; }
-		void setNetworkInterface(const QString& s) { m_Interface = s; }
-		void setLogLevel(int i) { m_LogLevel = i; }
-		void setLogToFile(bool b) { m_LogToFile = b; }
-		void setLogFilename(const QString& s) { m_LogFilename = s; }
-		void setWizardHasRun() { m_WizardLastRun = kWizardVersion; }
-		void setLanguage(const QString language) { m_Language = language; }
-		void setStartedBefore(bool b) { m_StartedBefore = b; }
-		void setElevateMode(ElevateMode em) { m_ElevateMode = em; }
-
-=======
 		QSettings& settings();
 		void setScreenName(const QString& s);
 		void setPort(int i);
-		void setInterface(const QString& s);
+		void setNetworkInterface(const QString& s);
 		void setLogLevel(int i);
 		void setLogToFile(bool b);
 		void setLogFilename(const QString& s);
@@ -143,7 +120,6 @@
 		void setLanguage(const QString language);
 		void setStartedBefore(bool b);
 		void setElevateMode(ElevateMode em);
->>>>>>> a6ff9079
 		void loadSettings();
 
 	private:
