--- conflicted
+++ resolved
@@ -975,11 +975,7 @@
             setStatus(tr("Synergy is connected (with %1)").arg(m_SecureSocketVersion));
         }
         else {
-<<<<<<< HEAD
-            setStatus(tr("Synergy is running (without %1)").arg(m_SecureSocketVersion));
-=======
             setStatus(tr("Synergy is running (without TLS encryption)").arg(m_SecureSocketVersion));
->>>>>>> 52c3337a
         }
         break;
     }
