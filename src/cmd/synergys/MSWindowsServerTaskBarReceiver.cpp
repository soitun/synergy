/*
 * synergy -- mouse and keyboard sharing utility
 * Copyright (C) 2012-2016 Symless Ltd.
 * Copyright (C) 2003 Chris Schoeneman
 * 
 * This package is free software; you can redistribute it and/or
 * modify it under the terms of the GNU General Public License
 * found in the file LICENSE that should have accompanied this file.
 * 
 * This package is distributed in the hope that it will be useful,
 * but WITHOUT ANY WARRANTY; without even the implied warranty of
 * MERCHANTABILITY or FITNESS FOR A PARTICULAR PURPOSE.  See the
 * GNU General Public License for more details.
 *
 * You should have received a copy of the GNU General Public License
 * along with this program.  If not, see <http://www.gnu.org/licenses/>.
 */

#include "synergys/MSWindowsServerTaskBarReceiver.h"

#include "resource.h"
#include "server/Server.h"
#include "platform/MSWindowsClipboard.h"
#include "platform/MSWindowsScreen.h"
#include "arch/win32/ArchTaskBarWindows.h"
#include "arch/win32/ArchMiscWindows.h"
#include "arch/Arch.h"
#include "base/EventQueue.h"
#include "base/IEventQueue.h"
#include "base/log_outputters.h"
#include "base/EventTypes.h"

//
// MSWindowsServerTaskBarReceiver
//

const UINT MSWindowsServerTaskBarReceiver::s_stateToIconID[kMaxState] =
{
	IDI_TASKBAR_NOT_RUNNING,
	IDI_TASKBAR_NOT_WORKING,
	IDI_TASKBAR_NOT_CONNECTED,
	IDI_TASKBAR_CONNECTED
};

MSWindowsServerTaskBarReceiver::MSWindowsServerTaskBarReceiver(
				HINSTANCE appInstance, const BufferedLogOutputter* logBuffer, IEventQueue* events) :
	ServerTaskBarReceiver(events),
	m_events(events),
	m_appInstance(appInstance),
	m_window(NULL),
	m_logBuffer(logBuffer)
{
	for (UInt32 i = 0; i < kMaxState; ++i) {
		m_icon[i] = loadIcon(s_stateToIconID[i]);
	}
	m_menu = LoadMenu(m_appInstance, MAKEINTRESOURCE(IDR_TASKBAR));

	// don't create the window yet.  we'll create it on demand.  this
	// has the side benefit of being created in the thread used for
	// the task bar.  that's good because it means the existence of
	// the window won't prevent changing the main thread's desktop.

	// add ourself to the task bar
	ARCH->addReceiver(this);
}

void
MSWindowsServerTaskBarReceiver::cleanup()
{
	ARCH->removeReceiver(this);
	for (UInt32 i = 0; i < kMaxState; ++i) {
		deleteIcon(m_icon[i]);
	}
	DestroyMenu(m_menu);
	destroyWindow();
}

MSWindowsServerTaskBarReceiver::~MSWindowsServerTaskBarReceiver()
{
	cleanup();
}

void
MSWindowsServerTaskBarReceiver::showStatus()
{
	// create the window
	createWindow();

	// lock self while getting status
	lock();

	// get the current status
	std::string status = getToolTip();

	// get the connect clients, if any
	const Clients& clients = getClients();

	// done getting status
	unlock();

	// update dialog
	HWND child = GetDlgItem(m_window, IDC_TASKBAR_STATUS_STATUS);
	SendMessage(child, WM_SETTEXT, 0, (LPARAM)status.c_str());
	child = GetDlgItem(m_window, IDC_TASKBAR_STATUS_CLIENTS);
	SendMessage(child, LB_RESETCONTENT, 0, 0);
	for (Clients::const_iterator index = clients.begin();
							index != clients.end(); ) {
		const char* client = index->c_str();
		if (++index == clients.end()) {
			SendMessage(child, LB_ADDSTRING, 0, (LPARAM)client);
		}
		else {
			SendMessage(child, LB_INSERTSTRING, (WPARAM)-1, (LPARAM)client);
		}
	}

	if (!IsWindowVisible(m_window)) {
		// position it by the mouse
		POINT cursorPos;
		GetCursorPos(&cursorPos);
		RECT windowRect;
		GetWindowRect(m_window, &windowRect);
		int  x = cursorPos.x;
		int  y = cursorPos.y;
		int fw = GetSystemMetrics(SM_CXDLGFRAME);
		int fh = GetSystemMetrics(SM_CYDLGFRAME);
		int ww = windowRect.right  - windowRect.left;
		int wh = windowRect.bottom - windowRect.top;
		int sw = GetSystemMetrics(SM_CXFULLSCREEN);
		int sh = GetSystemMetrics(SM_CYFULLSCREEN);
		if (fw < 1) {
			fw = 1;
		}
		if (fh < 1) {
			fh = 1;
		}
		if (x + ww - fw > sw) {
			x -= ww - fw;
		}
		else {
			x -= fw;
		}
		if (x < 0) {
			x = 0;
		}
		if (y + wh - fh > sh) {
			y -= wh - fh;
		}
		else {
			y -= fh;
		}
		if (y < 0) {
			y = 0;
		}
		SetWindowPos(m_window, HWND_TOPMOST, x, y, ww, wh,
							SWP_SHOWWINDOW);
	}
}

void
MSWindowsServerTaskBarReceiver::runMenu(int x, int y)
{
	// do popup menu.  we need a window to pass to TrackPopupMenu().
	// the SetForegroundWindow() and SendMessage() calls around
	// TrackPopupMenu() are to get the menu to be dismissed when
	// another window gets activated and are just one of those
	// win32 weirdnesses.
	createWindow();
	SetForegroundWindow(m_window);
	HMENU menu = GetSubMenu(m_menu, 0);
	SetMenuDefaultItem(menu, IDC_TASKBAR_STATUS, FALSE);
	HMENU logLevelMenu = GetSubMenu(menu, 3);
	CheckMenuRadioItem(logLevelMenu, 0, 6,
							CLOG->getFilter() - kERROR, MF_BYPOSITION);
	int n = TrackPopupMenu(menu,
							TPM_NONOTIFY |
							TPM_RETURNCMD |
							TPM_LEFTBUTTON |
							TPM_RIGHTBUTTON,
							x, y, 0, m_window, NULL);
	SendMessage(m_window, WM_NULL, 0, 0);

	// perform the requested operation
	switch (n) {
	case IDC_TASKBAR_STATUS:
		showStatus();
		break;

	case IDC_TASKBAR_LOG:
		copyLog();
		break;

	case IDC_TASKBAR_SHOW_LOG:
		ARCH->showConsole(true);
		break;

	case IDC_RELOAD_CONFIG:
		m_events->addEvent(Event(m_events->forServerApp().reloadConfig(),
							m_events->getSystemTarget()));
		break;

	case IDC_FORCE_RECONNECT:
		m_events->addEvent(Event(m_events->forServerApp().forceReconnect(),
							m_events->getSystemTarget()));
		break;

	case ID_SYNERGY_RESETSERVER:
		m_events->addEvent(Event(m_events->forServerApp().resetServer(),
							m_events->getSystemTarget()));
		break;

	case IDC_TASKBAR_LOG_LEVEL_ERROR:
		CLOG->setFilter(kERROR);
		break;

	case IDC_TASKBAR_LOG_LEVEL_WARNING:
		CLOG->setFilter(kWARNING);
		break;

	case IDC_TASKBAR_LOG_LEVEL_NOTE:
		CLOG->setFilter(kNOTE);
		break;

	case IDC_TASKBAR_LOG_LEVEL_INFO:
		CLOG->setFilter(kINFO);
		break;

	case IDC_TASKBAR_LOG_LEVEL_DEBUG:
		CLOG->setFilter(kDEBUG);
		break;

	case IDC_TASKBAR_LOG_LEVEL_DEBUG1:
		CLOG->setFilter(kDEBUG1);
		break;

	case IDC_TASKBAR_LOG_LEVEL_DEBUG2:
		CLOG->setFilter(kDEBUG2);
		break;

	case IDC_TASKBAR_QUIT:
		quit();
		break;
	}
}

void
MSWindowsServerTaskBarReceiver::primaryAction()
{
	showStatus();
}

const IArchTaskBarReceiver::Icon
MSWindowsServerTaskBarReceiver::getIcon() const
{
	return static_cast<Icon>(m_icon[getStatus()]);
}

void
MSWindowsServerTaskBarReceiver::copyLog() const
{
	if (m_logBuffer != NULL) {
		// collect log buffer
		String data;
		for (BufferedLogOutputter::const_iterator index = m_logBuffer->begin();
								index != m_logBuffer->end(); ++index) {
			data += *index;
			data += "\n";
		}

		// copy log to clipboard
		if (!data.empty()) {
			MSWindowsClipboard clipboard(m_window);
			clipboard.open(0);
			clipboard.emptyUnowned();
			clipboard.add(IClipboard::kText, data);
			clipboard.close();
		}
	}
}

void
MSWindowsServerTaskBarReceiver::onStatusChanged()
{
	if (IsWindowVisible(m_window)) {
		showStatus();
	}
}

HICON
MSWindowsServerTaskBarReceiver::loadIcon(UINT id)
{
	HANDLE icon = LoadImage(m_appInstance,
							MAKEINTRESOURCE(id),
							IMAGE_ICON,
							0, 0,
							LR_DEFAULTCOLOR);
	return static_cast<HICON>(icon);
}

void
MSWindowsServerTaskBarReceiver::deleteIcon(HICON icon)
{
	if (icon != NULL) {
		DestroyIcon(icon);
	}
}

void
MSWindowsServerTaskBarReceiver::createWindow()
{
	// ignore if already created
	if (m_window != NULL) {
		return;
	}

	// get the status dialog
	m_window = CreateDialogParam(m_appInstance,
							MAKEINTRESOURCE(IDD_TASKBAR_STATUS),
							NULL,
							(DLGPROC)&MSWindowsServerTaskBarReceiver::staticDlgProc,
							reinterpret_cast<LPARAM>(
								static_cast<void*>(this)));

	// window should appear on top of everything, including (especially)
	// the task bar.
	LONG_PTR style = GetWindowLongPtr(m_window, GWL_EXSTYLE);
	style |= WS_EX_TOOLWINDOW | WS_EX_TOPMOST;
	SetWindowLongPtr(m_window, GWL_EXSTYLE, style);

	// tell the task bar about this dialog
	ArchTaskBarWindows::addDialog(m_window);
}

void
MSWindowsServerTaskBarReceiver::destroyWindow()
{
	if (m_window != NULL) {
		ArchTaskBarWindows::removeDialog(m_window);
		DestroyWindow(m_window);
		m_window = NULL;
	}
}

BOOL
MSWindowsServerTaskBarReceiver::dlgProc(HWND hwnd,
							UINT msg, WPARAM wParam, LPARAM)
{
	switch (msg) {
	case WM_INITDIALOG:
		// use default focus
		return TRUE;

	case WM_ACTIVATE:
		// hide when another window is activated
		if (LOWORD(wParam) == WA_INACTIVE) {
			ShowWindow(hwnd, SW_HIDE);
		}
		break;
	}
	return FALSE;
}

BOOL CALLBACK
MSWindowsServerTaskBarReceiver::staticDlgProc(HWND hwnd,
							UINT msg, WPARAM wParam, LPARAM lParam)
{
	// if msg is WM_INITDIALOG, extract the MSWindowsServerTaskBarReceiver*
	// and put it in the extra window data then forward the call.
	MSWindowsServerTaskBarReceiver* self = NULL;
	if (msg == WM_INITDIALOG) {
<<<<<<< HEAD
		self = reinterpret_cast<MSWindowsServerTaskBarReceiver*>(lParam);
=======
		self = static_cast<MSWindowsServerTaskBarReceiver*>(
							reinterpret_cast<void*>(lParam));
>>>>>>> a6ff9079
		SetWindowLongPtr(hwnd, GWLP_USERDATA, lParam);
	}
	else {
		// get the extra window data and forward the call
<<<<<<< HEAD
		LONG_PTR  data = GetWindowLongPtr(hwnd, GWLP_USERDATA);
		if (data != 0) {
			self = reinterpret_cast<MSWindowsServerTaskBarReceiver*>(data);
=======
		LONG_PTR data = GetWindowLongPtr(hwnd, GWLP_USERDATA);
		if (data != 0) {
			self = static_cast<MSWindowsServerTaskBarReceiver*>(
							reinterpret_cast<void*>(data));
>>>>>>> a6ff9079
		}
	}

	// forward the message
	if (self != NULL) {
		return self->dlgProc(hwnd, msg, wParam, lParam);
	}
	else {
		return (msg == WM_INITDIALOG) ? TRUE : FALSE;
	}
}

IArchTaskBarReceiver*
createTaskBarReceiver(const BufferedLogOutputter* logBuffer, IEventQueue* events)
{
	ArchMiscWindows::setIcons(
		(HICON)LoadImage(ArchMiscWindows::instanceWin32(),
		MAKEINTRESOURCE(IDI_SYNERGY),
		IMAGE_ICON,
		32, 32, LR_SHARED),
		(HICON)LoadImage(ArchMiscWindows::instanceWin32(),
		MAKEINTRESOURCE(IDI_SYNERGY),
		IMAGE_ICON,
		16, 16, LR_SHARED));

	return new MSWindowsServerTaskBarReceiver(
		MSWindowsScreen::getWindowInstance(), logBuffer, events);
}<|MERGE_RESOLUTION|>--- conflicted
+++ resolved
@@ -368,26 +368,16 @@
 	// and put it in the extra window data then forward the call.
 	MSWindowsServerTaskBarReceiver* self = NULL;
 	if (msg == WM_INITDIALOG) {
-<<<<<<< HEAD
-		self = reinterpret_cast<MSWindowsServerTaskBarReceiver*>(lParam);
-=======
 		self = static_cast<MSWindowsServerTaskBarReceiver*>(
 							reinterpret_cast<void*>(lParam));
->>>>>>> a6ff9079
 		SetWindowLongPtr(hwnd, GWLP_USERDATA, lParam);
 	}
 	else {
 		// get the extra window data and forward the call
-<<<<<<< HEAD
-		LONG_PTR  data = GetWindowLongPtr(hwnd, GWLP_USERDATA);
-		if (data != 0) {
-			self = reinterpret_cast<MSWindowsServerTaskBarReceiver*>(data);
-=======
 		LONG_PTR data = GetWindowLongPtr(hwnd, GWLP_USERDATA);
 		if (data != 0) {
 			self = static_cast<MSWindowsServerTaskBarReceiver*>(
 							reinterpret_cast<void*>(data));
->>>>>>> a6ff9079
 		}
 	}
 
