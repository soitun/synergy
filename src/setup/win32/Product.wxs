--- conflicted
+++ resolved
@@ -1,156 +1,148 @@
-<?xml version="1.0" encoding="UTF-8"?>
-<Wix
-  xmlns="http://schemas.microsoft.com/wix/2006/wi"
-  xmlns:fire="http://schemas.microsoft.com/wix/FirewallExtension"
-  xmlns:util="http://schemas.microsoft.com/wix/UtilExtension">
-  
-  <?include Include.wxi?>
-
-  <Product
-      Id="*"
-      UpgradeCode="$(var.UpgradeGuid)"
-      Name="$(var.Name) ($(var.PlatformSimpleName))"
-      Language="1033"
-      Version="$(var.Version)"
-      Manufacturer="$(var.Author)">
-    
-    <Package InstallerVersion="301" Compressed="yes" InstallScope="perMachine" />
-    <MajorUpgrade DowngradeErrorMessage="A newer version of $(var.Name) is already installed." />
-    <MediaTemplate EmbedCab="yes" />
-    <UIRef Id="WixUI_InstallDir" />
-    
-    <!-- causes ICE61 warning, but stops user from installing many instances from nightly builds. -->
-    <Upgrade Id="$(var.UpgradeGuid)">
-      <UpgradeVersion Minimum="0.0.0.0" Property="UPGRADE" />
-    </Upgrade>
-
-    <Feature Id="ProductFeature" Title="$(var.Name)">
-      <ComponentGroupRef Id="ProductComponents" />
-      <ComponentGroupRef Id="OpenSslComponents" />
-<<<<<<< HEAD
-      <ComponentGroupRef Id="PluginsComponents" />
-      <ComponentGroupRef Id="ProductQtPluginComponents" />
-=======
->>>>>>> a6ff9079
-      <MergeRef Id="CRT" />
-    </Feature>
-
-    <Icon Id="synergy.ico" SourceFile="$(var.ResPath)/synergy.ico"/>
-
-    <WixVariable Id="WixUILicenseRtf" Value="$(var.ResPath)\License.rtf" />
-    <WixVariable Id="WixUIBannerBmp" Value="$(var.ResPath)\banner.bmp" />
-    <WixVariable Id="WixUIDialogBmp" Value="$(var.ResPath)\dialog.bmp" />
-
-    <Property Id="ARPPRODUCTICON" Value="synergy.ico" />
-    <Property Id="WIXUI_INSTALLDIR" Value="INSTALLFOLDER" />
-    <Property Id="MSIRESTARTMANAGERCONTROL" Value="Disable" />
-    
-    <Property Id="LEGACY_UNINSTALL_EXISTS">
-      <RegistrySearch
-        Id="LegacyRegistrySearch" Root="HKLM"
-        Key="SOFTWARE\Wow6432Node\Microsoft\Windows\CurrentVersion\Uninstall\Synergy"
-        Name="UninstallString" Win64="no" Type="file">
-        <FileSearch Id="LegacyFileSearch" Name="uninstall.exe" />
-      </RegistrySearch>
-    </Property>
-    
-    <Condition Message="An existing installation of $(var.Name) was detected, please uninstall it before continuing.">
-      NOT LEGACY_UNINSTALL_EXISTS
-    </Condition>
-
-    <CustomAction Id="StartGui" FileKey="GuiProgram" ExeCommand="" Return="asyncNoWait" />
-    <UI>
-      <Publish Dialog="ExitDialog"
-      Control="Finish"
-      Event="DoAction"
-      Value="StartGui">NOT Installed</Publish>
-    </UI>
-
-  </Product>
-
-  <Fragment>
-    <Directory Id="TARGETDIR" Name="SourceDir">
-      <Directory Id="$(var.ProgramFilesFolder)">
-        <Directory Id="INSTALLFOLDER" Name="$(var.Name)">
-          <Merge Id="CRT" Language="0" SourceFile="$(var.CRT)" DiskId="1" />
-          <Directory Id="OpenSslDir" Name="OpenSSL" />
-<<<<<<< HEAD
-          <Directory Id="PluginsDir" Name="Plugins" />
-          <Directory Id="PlatformsDir" Name="Platforms" />
-=======
->>>>>>> a6ff9079
-        </Directory>
-      </Directory>
-      <Directory Id="ProgramMenuFolder" />
-    </Directory>
-  </Fragment>
-
-  <Fragment>
-    
-    <ComponentGroup Id="ProductComponents" Directory="INSTALLFOLDER">
-      
-      <Component Id="Core" Guid="EC9AD3B0-277C-4157-B5C8-5FD5B6A5F4AD">
-        
-        <File Source="$(var.BinPath)/synergyd.exe" KeyPath="yes" />
-
-        <ServiceInstall
-            Id="ServiceInstall" Name="Synergy" DisplayName="$(var.Name)"
-            Description="Controls the $(var.Name) foreground processes."
-            Type="ownProcess" Start="auto" ErrorControl="normal">
-          <util:ServiceConfig
-            FirstFailureActionType='restart'
-            SecondFailureActionType='restart'
-            ThirdFailureActionType='restart'
-            RestartServiceDelayInSeconds='1'
-            ResetPeriodInDays='1'/>
-        </ServiceInstall>
-        
-        <ServiceControl
-            Id="ServiceControl" Name="Synergy"
-            Start="install" Stop="both" Remove="uninstall" />
-
-        <File Source="$(var.BinPath)/synergys.exe">
-          <fire:FirewallException Id="ServerFirewallException" Name="$(var.Name)" Scope="any" IgnoreFailure="yes" />
-        </File>
-        
-        <File Source="$(var.BinPath)/synergyc.exe" />
-        <File Source="$(var.BinPath)/syntool.exe" />
-        <File Source="$(var.BinPath)/synwinhk.dll" />
-        <File Source="$(var.BinPath)/libeay32.dll" />
-        <File Source="$(var.BinPath)/ssleay32.dll" />
-        
-      </Component>
-      
-      <Component Id="Gui" Guid="BAC8149B-6287-45BF-9C27-43D71ED40214">
-        <File Id="GuiProgram" Source="$(var.BinPath)/synergy.exe" KeyPath="yes">
-          <Shortcut Id="GuiShortcut" Name="$(var.Name)" Directory="ProgramMenuFolder" Icon="synergy.ico" Advertise="yes" />
-          <fire:FirewallException Id="GuiFirewallException" Name="$(var.Name)" Scope="any" IgnoreFailure="yes" />
-        </File>
-        <File Source="$(var.QtPath)\Qt5Core.dll" />
-        <File Source="$(var.QtPath)\Qt5Gui.dll" />
-        <File Source="$(var.QtPath)\Qt5Network.dll" />
-        <File Source="$(var.QtPath)\Qt5Svg.dll" />
-        <File Source="$(var.QtPath)\Qt5Widgets.dll" />
-        <File Source="$(var.QtPath)\libGLESv2.dll" />
-        <File Source="$(var.QtPath)\libEGL.dll" />
-      </Component>
-      
-    </ComponentGroup>
-
-    <ComponentGroup Id="ProductQtPluginComponents" Directory="PlatformsDir">
-      <Component Id="QtPlatformPlugin" Guid="684EFA14-856B-440E-A5E6-E90E04E36B41">
-      <File Source="$(var.QtPlatformPath)\qwindows.dll" />
-      </Component> 
-    </ComponentGroup>
-
-    <ComponentGroup Id="OpenSslComponents" Directory="OpenSslDir">
-      <Component Id="OpenSsl" Guid="92648F77-65A6-4B16-AC59-A1F37BD341B1">
-        <File Source="$(var.ExtPath)/$(var.OpensslPath)/out32dll/libeay32.dll" Id="OpenSslDll1" />
-        <File Source="$(var.ExtPath)/$(var.OpensslPath)/out32dll/ssleay32.dll" Id="OpenSslDll2" />
-        <File Source="$(var.ExtPath)/$(var.OpensslPath)/out32dll/openssl.exe" />
-        <File Source="$(var.ResPath)/openssl/synergy.conf" />
-      </Component>
-    </ComponentGroup>
-
-  </Fragment>
-</Wix>
+<?xml version="1.0" encoding="UTF-8"?>
+<Wix
+  xmlns="http://schemas.microsoft.com/wix/2006/wi"
+  xmlns:fire="http://schemas.microsoft.com/wix/FirewallExtension"
+  xmlns:util="http://schemas.microsoft.com/wix/UtilExtension">
+  
+  <?include Include.wxi?>
+
+  <Product
+      Id="*"
+      UpgradeCode="$(var.UpgradeGuid)"
+      Name="$(var.Name) ($(var.PlatformSimpleName))"
+      Language="1033"
+      Version="$(var.Version)"
+      Manufacturer="$(var.Author)">
+    
+    <Package InstallerVersion="301" Compressed="yes" InstallScope="perMachine" />
+    <MajorUpgrade DowngradeErrorMessage="A newer version of $(var.Name) is already installed." />
+    <MediaTemplate EmbedCab="yes" />
+    <UIRef Id="WixUI_InstallDir" />
+    
+    <!-- causes ICE61 warning, but stops user from installing many instances from nightly builds. -->
+    <Upgrade Id="$(var.UpgradeGuid)">
+      <UpgradeVersion Minimum="0.0.0.0" Property="UPGRADE" />
+    </Upgrade>
+
+    <Feature Id="ProductFeature" Title="$(var.Name)">
+      <ComponentGroupRef Id="ProductComponents" />
+      <ComponentGroupRef Id="OpenSslComponents" />
+      <ComponentGroupRef Id="ProductQtPluginComponents" />
+      <MergeRef Id="CRT" />
+    </Feature>
+
+    <Icon Id="synergy.ico" SourceFile="$(var.ResPath)/synergy.ico"/>
+
+    <WixVariable Id="WixUILicenseRtf" Value="$(var.ResPath)\License.rtf" />
+    <WixVariable Id="WixUIBannerBmp" Value="$(var.ResPath)\banner.bmp" />
+    <WixVariable Id="WixUIDialogBmp" Value="$(var.ResPath)\dialog.bmp" />
+
+    <Property Id="ARPPRODUCTICON" Value="synergy.ico" />
+    <Property Id="WIXUI_INSTALLDIR" Value="INSTALLFOLDER" />
+    <Property Id="MSIRESTARTMANAGERCONTROL" Value="Disable" />
+    
+    <Property Id="LEGACY_UNINSTALL_EXISTS">
+      <RegistrySearch
+        Id="LegacyRegistrySearch" Root="HKLM"
+        Key="SOFTWARE\Wow6432Node\Microsoft\Windows\CurrentVersion\Uninstall\Synergy"
+        Name="UninstallString" Win64="no" Type="file">
+        <FileSearch Id="LegacyFileSearch" Name="uninstall.exe" />
+      </RegistrySearch>
+    </Property>
+    
+    <Condition Message="An existing installation of $(var.Name) was detected, please uninstall it before continuing.">
+      NOT LEGACY_UNINSTALL_EXISTS
+    </Condition>
+
+    <CustomAction Id="StartGui" FileKey="GuiProgram" ExeCommand="" Return="asyncNoWait" />
+    <UI>
+      <Publish Dialog="ExitDialog"
+      Control="Finish"
+      Event="DoAction"
+      Value="StartGui">NOT Installed</Publish>
+    </UI>
+
+  </Product>
+
+  <Fragment>
+    <Directory Id="TARGETDIR" Name="SourceDir">
+      <Directory Id="$(var.ProgramFilesFolder)">
+        <Directory Id="INSTALLFOLDER" Name="$(var.Name)">
+          <Merge Id="CRT" Language="0" SourceFile="$(var.CRT)" DiskId="1" />
+          <Directory Id="OpenSslDir" Name="OpenSSL" />
+          <Directory Id="PlatformsDir" Name="Platforms" />
+        </Directory>
+      </Directory>
+      <Directory Id="ProgramMenuFolder" />
+    </Directory>
+  </Fragment>
+
+  <Fragment>
+    
+    <ComponentGroup Id="ProductComponents" Directory="INSTALLFOLDER">
+      
+      <Component Id="Core" Guid="EC9AD3B0-277C-4157-B5C8-5FD5B6A5F4AD">
+        
+        <File Source="$(var.BinPath)/synergyd.exe" KeyPath="yes" />
+
+        <ServiceInstall
+            Id="ServiceInstall" Name="Synergy" DisplayName="$(var.Name)"
+            Description="Controls the $(var.Name) foreground processes."
+            Type="ownProcess" Start="auto" ErrorControl="normal">
+          <util:ServiceConfig
+            FirstFailureActionType='restart'
+            SecondFailureActionType='restart'
+            ThirdFailureActionType='restart'
+            RestartServiceDelayInSeconds='1'
+            ResetPeriodInDays='1'/>
+        </ServiceInstall>
+        
+        <ServiceControl
+            Id="ServiceControl" Name="Synergy"
+            Start="install" Stop="both" Remove="uninstall" />
+
+        <File Source="$(var.BinPath)/synergys.exe">
+          <fire:FirewallException Id="ServerFirewallException" Name="$(var.Name)" Scope="any" IgnoreFailure="yes" />
+        </File>
+        
+        <File Source="$(var.BinPath)/synergyc.exe" />
+        <File Source="$(var.BinPath)/syntool.exe" />
+        <File Source="$(var.BinPath)/synwinhk.dll" />
+        <File Source="$(var.BinPath)/libeay32.dll" />
+        <File Source="$(var.BinPath)/ssleay32.dll" />
+        
+      </Component>
+      
+      <Component Id="Gui" Guid="BAC8149B-6287-45BF-9C27-43D71ED40214">
+        <File Id="GuiProgram" Source="$(var.BinPath)/synergy.exe" KeyPath="yes">
+          <Shortcut Id="GuiShortcut" Name="$(var.Name)" Directory="ProgramMenuFolder" Icon="synergy.ico" Advertise="yes" />
+          <fire:FirewallException Id="GuiFirewallException" Name="$(var.Name)" Scope="any" IgnoreFailure="yes" />
+        </File>
+        <File Source="$(var.QtPath)\Qt5Core.dll" />
+        <File Source="$(var.QtPath)\Qt5Gui.dll" />
+        <File Source="$(var.QtPath)\Qt5Network.dll" />
+        <File Source="$(var.QtPath)\Qt5Svg.dll" />
+        <File Source="$(var.QtPath)\Qt5Widgets.dll" />
+        <File Source="$(var.QtPath)\libGLESv2.dll" />
+        <File Source="$(var.QtPath)\libEGL.dll" />
+      </Component>
+      
+    </ComponentGroup>
+
+    <ComponentGroup Id="ProductQtPluginComponents" Directory="PlatformsDir">
+      <Component Id="QtPlatformPlugin" Guid="684EFA14-856B-440E-A5E6-E90E04E36B41">
+      <File Source="$(var.QtPlatformPath)\qwindows.dll" />
+      </Component> 
+    </ComponentGroup>
+
+    <ComponentGroup Id="OpenSslComponents" Directory="OpenSslDir">
+      <Component Id="OpenSsl" Guid="92648F77-65A6-4B16-AC59-A1F37BD341B1">
+        <File Source="$(var.ExtPath)/$(var.OpensslPath)/out32dll/libeay32.dll" Id="OpenSslDll1" />
+        <File Source="$(var.ExtPath)/$(var.OpensslPath)/out32dll/ssleay32.dll" Id="OpenSslDll2" />
+        <File Source="$(var.ExtPath)/$(var.OpensslPath)/out32dll/openssl.exe" />
+        <File Source="$(var.ResPath)/openssl/synergy.conf" />
+      </Component>
+    </ComponentGroup>
+
+  </Fragment>
+</Wix>