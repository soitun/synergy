# synergy -- mouse and keyboard sharing utility
# Copyright (C) 2012 Bolton Software Ltd.
# Copyright (C) 2009 Nick Bolton
# 
# This package is free software; you can redistribute it and/or
# modify it under the terms of the GNU General Public License
# found in the file COPYING that should have accompanied this file.
# 
# This package is distributed in the hope that it will be useful,
# but WITHOUT ANY WARRANTY; without even the implied warranty of
# MERCHANTABILITY or FITNESS FOR A PARTICULAR PURPOSE.  See the
# GNU General Public License for more details.
#
# You should have received a copy of the GNU General Public License
# along with this program.  If not, see <http://www.gnu.org/licenses/>.

# Version number for Synergy
set(VERSION_MAJOR 1)
set(VERSION_MINOR 6)
set(VERSION_REV 0)
set(VERSION "${VERSION_MAJOR}.${VERSION_MINOR}.${VERSION_REV}")

cmake_minimum_required(VERSION 2.6)

# CMake complains if we don't have this.
if (COMMAND cmake_policy)
	cmake_policy(SET CMP0003 NEW)
endif()

# We're escaping quotes in the Windows version number, because
# for some reason CMake won't do it at config version 2.4.7
# It seems that this restores the newer behaviour where define
# args are not auto-escaped.
if (COMMAND cmake_policy)
	cmake_policy(SET CMP0005 NEW)
endif()

# First, declare project (important for prerequisite checks).
project(synergy C CXX)

# put binaries in a different dir to make them easier to find.
set(EXECUTABLE_OUTPUT_PATH ${PROJECT_SOURCE_DIR}/bin)
set(LIBRARY_OUTPUT_PATH ${PROJECT_SOURCE_DIR}/lib)

# for unix, put debug files in a separate bin "debug" dir.
# release bin files should stay in the root of the bin dir.
if (CMAKE_GENERATOR STREQUAL "Unix Makefiles")
	if (CMAKE_BUILD_TYPE STREQUAL Debug)
		set(EXECUTABLE_OUTPUT_PATH ${PROJECT_SOURCE_DIR}/bin/debug)
		set(LIBRARY_OUTPUT_PATH ${PROJECT_SOURCE_DIR}/lib/debug)
	endif()
endif()

# Set some easy to type variables.
set(root_dir ${CMAKE_SOURCE_DIR})
set(cmake_dir ${root_dir}/res)
set(bin_dir ${root_dir}/bin)
set(doc_dir ${root_dir}/doc)
set(doc_dir ${root_dir}/doc)

# Declare libs, so we can use list in linker later. There's probably 
# a more elegant way of doing this; with SCons, when you check for the
# lib, it is automatically passed to the linker.
set(libs)

# only include headers as "source" if not unix makefiles,
# which is useful when using an IDE.
if (${CMAKE_GENERATOR} STREQUAL "Unix Makefiles")
	set(SYNERGY_ADD_HEADERS FALSE)
else()
	set(SYNERGY_ADD_HEADERS TRUE)
endif()

# Depending on the platform, pass in the required defines.
if (UNIX)

	# warnings as errors:
	# we have a problem with people checking in code with warnings.
	set(CMAKE_CXX_FLAGS "${CMAKE_CXX_FLAGS} -Werror")

	# For config.h, detect the libraries, functions, etc.
	include(CheckIncludeFiles)
	include(CheckLibraryExists)
	include(CheckFunctionExists)
	include(CheckTypeSize)
	include(CheckIncludeFileCXX)
	include(CheckSymbolExists)
	include(CheckCSourceCompiles)

	check_include_file_cxx(istream HAVE_ISTREAM)
	check_include_file_cxx(ostream HAVE_OSTREAM)
	check_include_file_cxx(sstream HAVE_SSTREAM)

	check_include_files(inttypes.h HAVE_INTTYPES_H)
	check_include_files(locale.h HAVE_LOCALE_H)
	check_include_files(memory.h HAVE_MEMORY_H)
	check_include_files(stdlib.h HAVE_STDLIB_H)
	check_include_files(strings.h HAVE_STRINGS_H)
	check_include_files(string.h HAVE_STRING_H)
	check_include_files(sys/select.h HAVE_SYS_SELECT_H)
	check_include_files(sys/socket.h HAVE_SYS_SOCKET_H)
	check_include_files(sys/stat.h HAVE_SYS_STAT_H)
	check_include_files(sys/time.h HAVE_SYS_TIME_H)
	check_include_files(sys/utsname.h HAVE_SYS_UTSNAME_H)
	check_include_files(unistd.h HAVE_UNISTD_H)
	check_include_files(wchar.h HAVE_WCHAR_H)

	check_function_exists(getpwuid_r HAVE_GETPWUID_R)
	check_function_exists(gmtime_r HAVE_GMTIME_R)
	check_function_exists(nanosleep HAVE_NANOSLEEP)
	check_function_exists(poll HAVE_POLL)
	check_function_exists(sigwait HAVE_POSIX_SIGWAIT)
	check_function_exists(strftime HAVE_STRFTIME)
	check_function_exists(vsnprintf HAVE_VSNPRINTF)
	check_function_exists(inet_aton HAVE_INET_ATON)
	
	# For some reason, the check_function_exists macro doesn't detect
	# the inet_aton on some pure Unix platforms (e.g. sunos5). So we
	# need to do a more detailed check and also include some extra libs.
	if (NOT HAVE_INET_ATON)

		set(CMAKE_REQUIRED_LIBRARIES nsl)
		check_c_source_compiles(
			"#include <arpa/inet.h>\n int main() { inet_aton(0, 0); }" 
			HAVE_INET_ATON_ADV)
		set(CMAKE_REQUIRED_LIBRARIES)

		if (HAVE_INET_ATON_ADV)
			
			# Override the previous fail.
			set(HAVE_INET_ATON 1)

			# Assume that both nsl and socket will be needed,
			# it seems safe to add socket on the back of nsl,
			# since socket only ever needed when nsl is needed.
			list(APPEND libs nsl socket)

		endif()

	endif()

	check_type_size(char SIZEOF_CHAR)
	check_type_size(int SIZEOF_INT)
	check_type_size(long SIZEOF_LONG)
	check_type_size(short SIZEOF_SHORT)

	# pthread is used on both Linux and Mac
	check_library_exists("pthread" pthread_create "" HAVE_PTHREAD)
	if (HAVE_PTHREAD)
		list(APPEND libs pthread)
	else()
		message(FATAL_ERROR "Missing library: pthread")
	endif()

	# curl is used on both Linux and Mac
	find_package(CURL)
	if (CURL_FOUND)
		list(APPEND libs curl)
	else()
		message(FATAL_ERROR "Missing library: curl")
	endif()
	
	if (APPLE)
		exec_program(uname ARGS -v OUTPUT_VARIABLE DARWIN_VERSION)
		string(REGEX MATCH "[0-9]+" DARWIN_VERSION ${DARWIN_VERSION})
		message(STATUS "DARWIN_VERSION=${DARWIN_VERSION}")
		if (DARWIN_VERSION LESS 9)
<<<<<<< HEAD
			# 10.4: Universal (32-bit and 64-bit Intel and PowerPC)
			set(CMAKE_OSX_ARCHITECTURES "ppc;ppc64;i386:x86_64"
				CACHE STRING "" FORCE)
		else()
			# 10.5+: Intel only
			set(CMAKE_OSX_ARCHITECTURES "i386;x86_64"
=======
			# 10.4: Universal (32-bit Intel and PowerPC)
			set(CMAKE_OSX_ARCHITECTURES "ppc;i386"
				CACHE STRING "" FORCE)
		else (DARWIN_VERSION LESS 10)
			# 10.5: 32-bit Intel only
			set(CMAKE_OSX_ARCHITECTURES "i386"
>>>>>>> 67f17a0f
				CACHE STRING "" FORCE)
		else()
			# 10.6+: Intel only
			set(CMAKE_OSX_ARCHITECTURES "i386;x86_64"
				CACHE STRING "" FORCE)
		endif()
		
		set(CMAKE_CXX_FLAGS "--sysroot ${CMAKE_OSX_SYSROOT} ${CMAKE_CXX_FLAGS} -DGTEST_USE_OWN_TR1_TUPLE=1")

		find_library(lib_ScreenSaver ScreenSaver)
		find_library(lib_IOKit IOKit)
		find_library(lib_ApplicationServices ApplicationServices)
		find_library(lib_Foundation Foundation)
		find_library(lib_Carbon Carbon)

		list(APPEND libs
			${lib_ScreenSaver}
			${lib_IOKit}
			${lib_ApplicationServices}
			${lib_Foundation}
			${lib_Carbon}
		)

	else() # not-apple

		# add include dir for bsd (posix uses /usr/include/)
		set(CMAKE_INCLUDE_PATH "${CMAKE_INCLUDE_PATH}:/usr/local/include")

		set(XKBlib "X11/Xlib.h;X11/XKBlib.h")
		check_symbol_exists("XRRNotifyEvent" "${XKBlib};X11/extensions/Xrandr.h" HAVE_X11_EXTENSIONS_XRANDR_H)

		check_include_files("${XKBlib};X11/extensions/dpms.h" HAVE_X11_EXTENSIONS_DPMS_H)
		check_include_files("X11/extensions/Xinerama.h" HAVE_X11_EXTENSIONS_XINERAMA_H)
		check_include_files("${XKBlib};X11/extensions/XKBstr.h" HAVE_X11_EXTENSIONS_XKBSTR_H)
		check_include_files("X11/extensions/XKB.h" HAVE_XKB_EXTENSION)
		check_include_files("X11/extensions/XTest.h" HAVE_X11_EXTENSIONS_XTEST_H)
		check_include_files("${XKBlib}" HAVE_X11_XKBLIB_H)
		check_include_files("X11/extensions/XInput2.h" HAVE_XI2)

		if (HAVE_X11_EXTENSIONS_DPMS_H)
			# Assume that function prototypes declared, when include exists.
			set(HAVE_DPMS_PROTOTYPES 1)
		endif()

		if (NOT HAVE_X11_XKBLIB_H)
			message(FATAL_ERROR "Missing header: " ${XKBlib})
		endif()

		check_library_exists("SM;ICE" IceConnectionNumber "" HAVE_ICE)
		check_library_exists("Xext;X11" DPMSQueryExtension "" HAVE_Xext)
		check_library_exists("Xtst;Xext;X11" XTestQueryExtension "" HAVE_Xtst)
		check_library_exists("Xinerama" XineramaQueryExtension "" HAVE_Xinerama)
		check_library_exists("Xi" XISelectEvents "" HAVE_Xi)
		check_library_exists("Xrandr" XRRQueryExtension "" HAVE_Xrandr)

		if (HAVE_ICE)

			# Assume we have SM if we have ICE.
			set(HAVE_SM 1)
			list(APPEND libs SM ICE)

		endif()

		if (HAVE_Xtst)

			# Xtxt depends on X11.
			set(HAVE_X11)
			list(APPEND libs Xtst X11)

		else()

			message(FATAL_ERROR "Missing library: Xtst")

		endif()

		if (HAVE_Xext)
			list(APPEND libs Xext)
		endif()

		if (HAVE_Xinerama)
			list(APPEND libs Xinerama)
		else (HAVE_Xinerama)
			if (HAVE_X11_EXTENSIONS_XINERAMA_H)
				set(HAVE_X11_EXTENSIONS_XINERAMA_H 0)
				message(WARNING "Old Xinerama implementation detected, disabled")
			endif()
		endif()

		if (HAVE_Xrandr)
			list(APPEND libs Xrandr)
		endif()
		
		# this was outside of the linux scope,
		# not sure why, moving it back inside.
		if(HAVE_Xi)
			list(APPEND libs Xi)
		endif()

	endif()

	# For config.h, set some static values; it may be a good idea to make
	# these values dynamic for non-standard UNIX compilers.
	set(ACCEPT_TYPE_ARG3 socklen_t)
	set(HAVE_CXX_BOOL 1)
	set(HAVE_CXX_CASTS 1)
	set(HAVE_CXX_EXCEPTIONS 1)
	set(HAVE_CXX_MUTABLE 1)
	set(HAVE_CXX_STDLIB 1)
	set(HAVE_PTHREAD_SIGNAL 1)
	set(SELECT_TYPE_ARG1 int)
	set(SELECT_TYPE_ARG234 "(fd_set *)")
	set(SELECT_TYPE_ARG5 "(struct timeval *)")
	set(STDC_HEADERS 1)
	set(TIME_WITH_SYS_TIME 1)
	set(HAVE_SOCKLEN_T 1)

	# For config.h, save the results based on a template (config.h.in).
	configure_file(res/config.h.in ${root_dir}/config.h)

	add_definitions(-DSYSAPI_UNIX=1 -DHAVE_CONFIG_H)

	if (APPLE)
		add_definitions(-DWINAPI_CARBON=1 -D_THREAD_SAFE)
	else (APPLE)
		add_definitions(-DWINAPI_XWINDOWS=1)
	endif()

else() # not-unix

	list(APPEND libs Wtsapi32 Userenv Wininet comsuppw Shlwapi)

	add_definitions(
		/DWIN32
		/D_WINDOWS
		/D_CRT_SECURE_NO_WARNINGS
		/DVERSION=\"${VERSION}\"
	)
	
	if (MSVC_VERSION EQUAL 1600)
		set(SLN_FILENAME "${CMAKE_CURRENT_BINARY_DIR}/synergy.sln")
		if (EXISTS "${SLN_FILENAME}" )
			file(APPEND "${SLN_FILENAME}" "\n# This should be regenerated!\n")
		endif()
	endif()

endif()

add_subdirectory(src)
add_subdirectory(ext)

if (WIN32)
	# TODO:	consider using /analyze to uncover potential bugs in the source code.

	# /WX - warnings as errors (we have a problem with people checking in code with warnings).
	# /FR - generate browse information (ncb files) useful for using IDE.
	# /MP - use multi cores to compile.
	# /D _BIND_TO_CURRENT_VCLIBS_VERSION - TODO: explain why.
	# /D _SECURE_SCL=1 - find bugs with iterators.
	set(CMAKE_CXX_FLAGS "${CMAKE_CXX_FLAGS} /WX /FR /MP /D _BIND_TO_CURRENT_VCLIBS_VERSION=1 /D _SECURE_SCL=1")
	
	# /MD - use multi-core libraries.
	# /O2 - get the fastest code.
	# /Ob2 - expand inline functions (auto-inlining).
	set(CMAKE_CXX_FLAGS_RELEASE "${CMAKE_CXX_FLAGS_RELEASE} /MD /O2 /Ob2")

endif()

if (${CMAKE_SYSTEM_NAME} MATCHES "IRIX")
	set_target_properties(synergys PROPERTIES LINK_FLAGS "-all -woff 33 -woff 84 -woff 15")
	set_target_properties(synergyc PROPERTIES LINK_FLAGS "-all -woff 33 -woff 84 -woff 15")
	set_target_properties(synergyd PROPERTIES LINK_FLAGS "-all -woff 33 -woff 84 -woff 15")
endif()

if (CONF_CPACK)
	message(FATAL_ERROR "CPack support has been removed.")
endif()

if (CONF_DOXYGEN)

	set(VERSION, "${VERSION}")

	# For doxygen.cfg, save the results based on a template (doxygen.cfg.in).
	configure_file(${cmake_dir}/doxygen.cfg.in ${doc_dir}/doxygen.cfg)

endif()<|MERGE_RESOLUTION|>--- conflicted
+++ resolved
@@ -165,21 +165,12 @@
 		string(REGEX MATCH "[0-9]+" DARWIN_VERSION ${DARWIN_VERSION})
 		message(STATUS "DARWIN_VERSION=${DARWIN_VERSION}")
 		if (DARWIN_VERSION LESS 9)
-<<<<<<< HEAD
-			# 10.4: Universal (32-bit and 64-bit Intel and PowerPC)
-			set(CMAKE_OSX_ARCHITECTURES "ppc;ppc64;i386:x86_64"
-				CACHE STRING "" FORCE)
-		else()
-			# 10.5+: Intel only
-			set(CMAKE_OSX_ARCHITECTURES "i386;x86_64"
-=======
 			# 10.4: Universal (32-bit Intel and PowerPC)
 			set(CMAKE_OSX_ARCHITECTURES "ppc;i386"
 				CACHE STRING "" FORCE)
 		else (DARWIN_VERSION LESS 10)
 			# 10.5: 32-bit Intel only
 			set(CMAKE_OSX_ARCHITECTURES "i386"
->>>>>>> 67f17a0f
 				CACHE STRING "" FORCE)
 		else()
 			# 10.6+: Intel only
